package kademlia

import (
	"encoding/json"
	"errors"
	"log"
	"net"
	"strconv"
	"sync"
	"time"
)

type MessageType byte

const (
	PING MessageType = iota
	PONG
	FIND_NODE
	FIND_NODE_RESPONSE
	STORE
	FIND_VALUE
	FIND_VALUE_RESPONSE
)

type PendingRequest struct {
	Timestamp    time.Time
	ResponseChan chan Message
	TargetID     *KademliaID
}

// Message represents a Kademlia RPC message with 160-bit RPC ID
type Message struct {
	RPCID  *KademliaID `json:"rpcid"`  // 160-bit RPC identifier
	Type   MessageType `json:"type"`   // Message type
	Sender Contact     `json:"sender"` // Senders contact info
	Target *KademliaID `json:"target"` // Target ID for FIND_NODE operation
	Data   []byte      `json:"data"`   // Data for STORE operations
	Nodes  []Contact   `json:"nodes"`  // Nodes for FIND_NODE_RESPONSE operation
}

// Network represents a Kademlia network node with IDP communication capabilities
type Network struct {
	nodeID          *KademliaID
	address         string
	conn            *net.UDPConn
	RoutingTable    *RoutingTable
	dataStore       map[string][]byte
	dataMutex       sync.RWMutex
	rpcMutex        sync.Mutex
	rpcCallbacks    map[string]chan RPCResponse // For handling async responses
	pendingRequests map[string]*PendingRequest
	pendingMutex    sync.Mutex
}

// RPCResponse represents a response from a remote procedure call
type RPCResponse struct {
	MessageType string
	Payload     []byte
	Error       error
}

// Listen creates and starts a Network instance listening on the specified IP and port
func Listen(ip string, port int) *Network {
	addrStr := net.JoinHostPort(ip, strconv.Itoa(port))

	// Set up UDP connection
	udpAddr, err := net.ResolveUDPAddr("udp", addrStr)
	if err != nil {
		log.Fatal("Error resolving UDP address:", err)
	}
	log.Printf("Resolved UDP address: %s\n", udpAddr.String())

	// Create UDP listener
	conn, err := net.ListenUDP("udp", udpAddr)
	if err != nil {
		log.Fatal("Error listening on UDP:", err)
	}
	log.Printf("Listening on %s\n", addrStr)

	// Create node ID and contact info
	nodeID := NewRandomKademliaID()
	myContact := NewContact(nodeID, addrStr)
	log.Printf("Node ID: %s, Contact: %+v\n", nodeID.String(), myContact)

	// Initialize Network instance with all required components
	network := &Network{
		nodeID:          nodeID,
		address:         addrStr,
		conn:            conn,
		RoutingTable:    NewRoutingTable(myContact),
		dataStore:       make(map[string][]byte),
		rpcCallbacks:    make(map[string]chan RPCResponse),
		pendingRequests: make(map[string]*PendingRequest),
	}

	// Start background listener for incoming messages
	go network.listenLoop()

	return network
}

// serializeMessage converts a Message struct to JSON bytes for transmission
func (network *Network) serializeMessage(msg Message) ([]byte, error) {
	return json.Marshal(msg)
}

// deserializeMessage converts JSON bytes back to Message struct
func (network *Network) deserializeMessage(data []byte) (Message, error) {
	var msg Message
	err := json.Unmarshal(data, &msg)
	return msg, err
}

// listenLoop continuously listens for incoming UDP messages
func (network *Network) listenLoop() {
	buffer := make([]byte, 8192) //8KB buffer
	for {
		// Read data from UDP connection
		n, addr, err := network.conn.ReadFromUDP(buffer)
		if err != nil {
			log.Printf("Error reading from UDP: %v\n", err)
			continue
		}
		log.Printf("Received %d bytes from %s\n", n, addr.String())
		// Handle each message in its own goroutine for concurrency
		go network.handleMessage(buffer[:n], addr)
	}
}

// handleMessage processes incoming messages based on their type
func (network *Network) handleMessage(data []byte, addr *net.UDPAddr) {
	// Parse the message using proper deserialization
	msg, err := network.deserializeMessage(data)
	if err != nil {
		log.Printf("Error deserializing message: %v\n", err)
		return
	}

	// Update routing table with senders contact info
	network.RoutingTable.AddContact(msg.Sender)

	// Handle different message types
	switch msg.Type {
	case PING:
		network.handlePing(msg, addr)
	case PONG:
		network.handlePong(msg, addr)
	case FIND_NODE:
		network.handleFindNode(msg, addr)
	case FIND_NODE_RESPONSE:
		network.handleFindNodeResponse(msg, addr)
	case STORE:
		network.handleStore(msg, addr)
	case FIND_VALUE:
		network.handleFindValue(msg, addr)
	case FIND_VALUE_RESPONSE:
		network.handleFindValueResponse(msg, addr)
	default:
		log.Printf("Received unknown message type: %d\n", msg.Type)
	}
}

// handlePing processes PING requests and sends PONG responses
func (network *Network) handlePing(msg Message, addr *net.UDPAddr) {
	log.Printf("Received PING from %s (RPC ID: %s)\n", msg.Sender.Address, msg.RPCID.String())

	// Create PONG response with same RPC ID
	response := Message{
		RPCID:  msg.RPCID, // Use same RPC ID as request
		Type:   PONG,
		Sender: network.RoutingTable.me,
	}

	responseData, err := network.serializeMessage(response)
	if err != nil {
		log.Printf("Error serializing PONG response: %v\n", err)
		return
	}

	_, err = network.conn.WriteToUDP(responseData, addr)
	if err != nil {
		log.Printf("Error sending PONG response: %v\n", err)
	}
}

// handlePong processes PONG responses
func (network *Network) handlePong(msg Message, addr *net.UDPAddr) {
	log.Printf("Received PONG from %s (RPC ID: %s)\n", msg.Sender.Address, msg.RPCID.String())
	// TODO: Implement response handling for async requests
}

// handleFindNode processes FIND_NODE requests
func (network *Network) handleFindNode(msg Message, addr *net.UDPAddr) {
	log.Printf("Received FIND_NODE for target %s from %s\n", msg.Target.String(), msg.Sender.Address)

	// Find closest nodes to the target
	closestNodes := network.RoutingTable.FindClosestContacts(msg.Target, 20) // k=20

	// Send response
	response := Message{
		RPCID:  msg.RPCID, // Match request RPC ID
		Type:   FIND_NODE_RESPONSE,
		Sender: network.RoutingTable.me,
		Nodes:  closestNodes,
	}

	responseData, err := network.serializeMessage(response)
	if err != nil {
		log.Printf("Error serializing FIND_NODE_RESPONSE: %v\n", err)
		return
	}

	_, err = network.conn.WriteToUDP(responseData, addr)
	if err != nil {
		log.Printf("Error sending FIND_NODE_RESPONSE: %v\n", err)
	}
}

// handleFindNodeResponse processes FIND_NODE responses
func (network *Network) handleFindNodeResponse(msg Message, addr *net.UDPAddr) {
	log.Printf("Received FIND_NODE_RESPONSE with %d nodes from %s (RPC ID: %s)\n", len(msg.Nodes), msg.Sender.Address, msg.RPCID.String())

	// 1. Check if this is a response to a pending request
	network.pendingMutex.Lock()
	if pendingReq, exists := network.pendingRequests[msg.RPCID.String()]; exists {
		// Send response to waiting goroutine
		pendingReq.ResponseChan <- msg
		delete(network.pendingRequests, msg.RPCID.String())
		network.pendingMutex.Unlock()

		log.Printf("Found pending request for RPC ID %s - delivered response\n", msg.RPCID.String())
	} else {
		network.pendingMutex.Unlock()
		// IF no pending request, still process nodes for routing table
		for _, contact := range msg.Nodes {
			network.RoutingTable.AddContact(contact)
		}
		log.Printf("Added %d contacts from unsolicited FIND_NODE_RESPONSE\n", len(msg.Nodes))
	}
	//Always update senders contact info
	network.RoutingTable.AddContact(msg.Sender)
}

// SendPingMessage sends a PING message to the specified contact with 160-bit RPC ID
func (network *Network) SendPingMessage(contact *Contact) error {
	// Generate 160-bit RPC ID
	rpcID := NewRandomKademliaID()

	// Create PING message with RPC ID
	msg := Message{
		RPCID:  rpcID, //160-bit RPC identifier
		Type:   PING,
		Sender: network.RoutingTable.me,
	}

	//Serialize message
	msgData, err := network.serializeMessage(msg)
	if err != nil {
		return err
	}

	// Resolve the target address
	udpAddr, err := net.ResolveUDPAddr("udp", contact.Address)
	if err != nil {
		return err
	}

	// Send PING message via UDP
	_, err = network.conn.WriteToUDP(msgData, udpAddr)
	if err != nil {
		return err
	}

	log.Printf("Sent PING to %s (RPC ID: %s)\n", contact.Address, rpcID.String())
	return nil
}

// SendFindContactMessage sends a FIND_NODE message to find contacts close to target ID
<<<<<<< HEAD
func (network *Network) SendFindContactMessage(contact *Contact, targetID *KademliaID) (<-chan []Contact, error) {
=======
func (network *Network) SendFindContactMessage(contact *Contact, targetID *KademliaID) ([]Contact, error) {
>>>>>>> 14e1d7c1
	// Generate 160-bit RPC ID
	rpcID := NewRandomKademliaID()

	// Create response channel
	respChan := make(chan Message, 1)

	// Store pending request
	network.pendingMutex.Lock()
	network.pendingRequests[rpcID.String()] = &PendingRequest{
		Timestamp:    time.Now(),
		ResponseChan: respChan,
		TargetID:     targetID,
	}
	network.pendingMutex.Unlock()

	// Create FIND_NODE message
	msg := Message{
		RPCID:  rpcID, // 160-bit RPC identifier
		Type:   FIND_NODE,
		Sender: network.RoutingTable.me,
		Target: targetID, // Target node to find
	}

	// Serialize and send message (similar to SendPingMessage)
	msgData, err := network.serializeMessage(msg)
	if err != nil {
<<<<<<< HEAD
=======
		network.pendingMutex.Lock()
		delete(network.pendingRequests, rpcID.String())
		network.pendingMutex.Unlock()
>>>>>>> 14e1d7c1
		return nil, err
	}

	udpAddr, err := net.ResolveUDPAddr("udp", contact.Address)
	if err != nil {
<<<<<<< HEAD
=======
		network.pendingMutex.Lock()
		delete(network.pendingRequests, rpcID.String())
		network.pendingMutex.Unlock()
>>>>>>> 14e1d7c1
		return nil, err
	}

	_, err = network.conn.WriteToUDP(msgData, udpAddr)
	if err != nil {
<<<<<<< HEAD
		return nil, err
	}

	log.Printf("Sent FIND_NODE to %s (RPC ID: %s)\n", contact.Address, targetID.String())
	return nil, nil
=======
		network.pendingMutex.Lock()
		delete(network.pendingRequests, rpcID.String())
		network.pendingMutex.Unlock()
		return nil, err
	}

	log.Printf("Sent FIND_NODE to %s for target %s (RPC ID: %s)\n", contact.Address, targetID.String(), rpcID.String())

	//Wait for response with timeout
	select {
	case response := <-respChan:
		return response.Nodes, nil
	case <-time.After(5 * time.Second):
		network.pendingMutex.Lock()
		delete(network.pendingRequests, rpcID.String())
		network.pendingMutex.Unlock()
		return nil, errors.New("FIND_NODE request timeout")
	}
>>>>>>> 14e1d7c1
}

func (network *Network) SendFindDataMessage(hash string) {
	// TODO: Implement with proper message format
}

func (network *Network) SendStoreMessage(data []byte) {
	// TODO: Implement with proper message format
}

// Think we need this
func NewNetwork(me *Contact, rt *RoutingTable) *Network {
	// TODO: open UDP socket, set fields, start receiver goroutine, etc.
	return &Network{
		RoutingTable: rt,
		// conn: ..., etc.
	}
}<|MERGE_RESOLUTION|>--- conflicted
+++ resolved
@@ -276,11 +276,7 @@
 }
 
 // SendFindContactMessage sends a FIND_NODE message to find contacts close to target ID
-<<<<<<< HEAD
 func (network *Network) SendFindContactMessage(contact *Contact, targetID *KademliaID) (<-chan []Contact, error) {
-=======
-func (network *Network) SendFindContactMessage(contact *Contact, targetID *KademliaID) ([]Contact, error) {
->>>>>>> 14e1d7c1
 	// Generate 160-bit RPC ID
 	rpcID := NewRandomKademliaID()
 
@@ -307,35 +303,22 @@
 	// Serialize and send message (similar to SendPingMessage)
 	msgData, err := network.serializeMessage(msg)
 	if err != nil {
-<<<<<<< HEAD
-=======
 		network.pendingMutex.Lock()
 		delete(network.pendingRequests, rpcID.String())
 		network.pendingMutex.Unlock()
->>>>>>> 14e1d7c1
 		return nil, err
 	}
 
 	udpAddr, err := net.ResolveUDPAddr("udp", contact.Address)
 	if err != nil {
-<<<<<<< HEAD
-=======
 		network.pendingMutex.Lock()
 		delete(network.pendingRequests, rpcID.String())
 		network.pendingMutex.Unlock()
->>>>>>> 14e1d7c1
 		return nil, err
 	}
 
 	_, err = network.conn.WriteToUDP(msgData, udpAddr)
 	if err != nil {
-<<<<<<< HEAD
-		return nil, err
-	}
-
-	log.Printf("Sent FIND_NODE to %s (RPC ID: %s)\n", contact.Address, targetID.String())
-	return nil, nil
-=======
 		network.pendingMutex.Lock()
 		delete(network.pendingRequests, rpcID.String())
 		network.pendingMutex.Unlock()
@@ -354,7 +337,6 @@
 		network.pendingMutex.Unlock()
 		return nil, errors.New("FIND_NODE request timeout")
 	}
->>>>>>> 14e1d7c1
 }
 
 func (network *Network) SendFindDataMessage(hash string) {
